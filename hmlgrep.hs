--- conflicted
+++ resolved
@@ -30,16 +30,11 @@
 import System.IO.MMap
 import System.Posix.Terminal ( queryTerminal )
 import Text.Regex.PCRE
+import Data.ByteString.Search
 import qualified Data.List as DL
 
 import System.IO
-<<<<<<< HEAD
--- import Text.Regex.PCRE.ByteString.Lazy
--- import qualified Data.ByteString.Lazy.Char8 as BS
 import Text.Regex.PCRE.ByteString
-=======
-import Text.Regex.PCRE.ByteString.Lazy
->>>>>>> 93b424a7
 import qualified Data.ByteString.Char8 as BS
 type ByteStr = BS.ByteString
 type BSInt = Int
