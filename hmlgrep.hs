--
-- hmlgrep - Haskell Multi-Line Grep
--

{-# LANGUAGE CPP #-}

{-
TODOs:
    * FIX: '-' and '--' handling in optparse-applicative
        * https://github.com/pcapriotti/optparse-applicative/pull/99
    * Use Cabal for build?
    * Use Boyer-Moore for non-regex patterns using stringsearch library:
      http://hackage.haskell.org/package/stringsearch-0.3.3/docs/Data-ByteString-Search.html

INSTALL
    $ cabal install directory
    $ cabal install optparse-appricative
    $ cabal install regex-pcre
    $ cabal install ansi-terminal
    $ ghc --make hmlgrep.hs
-}


import Control.Monad
import Data.Int
import Data.Maybe
import Options.Applicative
import System.Console.ANSI
import System.Directory
import System.Exit
<<<<<<< HEAD
import System.Posix.IO ( stdOutput )
import System.IO.MMap
=======
import System.Posix.IO ( stdInput, stdOutput )
>>>>>>> 7326690b
import System.Posix.Terminal ( queryTerminal )
import Text.Regex.PCRE
import qualified Data.List as DL

#if defined(USE_STRING)
---- Using String is x30 slower than ByteString.Lazy ----
import Prelude as BS
import System.IO as BS
type ByteStr = String
type BSInt = Int
pack = id
#else
---- ByteString.Lazy ----
import System.IO
import Text.Regex.PCRE.ByteString.Lazy
import qualified Data.ByteString.Char8 as BS
type ByteStr = BS.ByteString
type BSInt = Int
pack = BS.pack
#endif


helpdoc = concat $ DL.intersperse " "
    [ "grep(1) like tool, but \"record-oriented\", instead of line-oriented."
    , "Useful to search/print multi-line log entries separated by e.g., empty lines,"
    , "'----' or timestamps, etc."
    , "If an argument in argument list is a name of"
    , "existing file or '-' (means stdin), such argument and"
    , "all arguments after that will be treated as filenames to read from."
    , "Otherwise arguments are considered to be regex to search."
    , "(could be confusing if you specify nonexistent filename!)"
--   ,"If a file name ends with .gz, .bz2 or .xz, uncompress it on-the-fly before"
--   ,"reading from it."
    ]

default_rs   = "^$|^(=====*|-----*)$"

re_dow     = "((Mon|Tue|Wed|Thu|Fri|Sat),?[ \t]+)?"
re_month   = "(Jan|Feb|Mar|Apr|May|Jun|Jul|Aug|Sep|Oct|Dec),?[ \t]"
re_date    = "[0-9]{1,2},?"
re_time    = "[0-2][0-9]:[0-5][0-9](:[0-5][0-9])?"
re_year    = "(,?[ \t]20[0-9][0-9])?"
re_dty     = re_date ++ "[ \t]" ++ re_time ++ re_year
re_isodate = "20[0-9][0-9]-(0[0-9]|11|12)-(0[1-9]|[12][0-9]|3[01])"

timestamp_rs = "^(" ++ re_dow ++ re_month ++ re_dty ++ "|"
                    ++ re_isodate ++ ")"


----------------------------------------------------------------------------

data HmlGrepOpts = HmlGrepOpts {
                     opt_and  :: Bool
                   , opt_rs :: Maybe String
                   , opt_timestamp :: Bool
                   , opt_count  :: Bool
                   , opt_invert :: Bool
                   , ignoreCase :: Bool
                   , opt_highlight :: Bool
                   , opt_mono :: Bool
                   , opt_args :: [String]
                 }

-- type LogEntry = (Maybe String, [String])
type LogEntry = (Maybe ByteStr, [ByteStr])
type Log      = [LogEntry]
type Pattern  = Regex


----------------------------------------------------------------------------
--
-- Match Highlights
--
-- hlCode  = setSGRCode [SetColor Foreground Vivid Red]
hlCode  = setSGRCode [SetSwapForegroundBackground True]
hlReset = setSGRCode [Reset]

highlightRange :: ByteStr -> (Int, Int) -> ByteStr
highlightRange str mch = BS.concat [ (BS.take start str), (pack hlCode) ,
                       (BS.take len $ BS.drop start str), (pack hlReset) ,
                       (BS.drop (start+len) str)]
    -- ByteString versions of 'take', 'drop', etc. take Int64, not Int
    where start = fromIntegral (fst mch) :: BSInt
          len   = fromIntegral (snd mch) :: BSInt

-- lighlight matches in ByteString with _reverse sorted_ list of matches
-- It has to be reversed so that we don't have to re-calculate offset everytime
-- control codes are inserted.
highlightRangesRSorted :: ByteStr -> [(Int, Int)] -> ByteStr
highlightRangesRSorted str [] = str
highlightRangesRSorted str (r:rs) = highlightRangesRSorted (highlightRange str r) rs


allMatchAsList re str = getAllMatches $
    (match re str :: AllMatches [] (MatchOffset, MatchLength))


highlightAllMatches re str =
    if m == []
    then Nothing
    else Just (highlightRangesRSorted str (reverse m))
    where m = allMatchAsList re str

highlightAllMatchesLines re ls =
    if concat ms == []
    then Nothing
    else Just (zipWith highlight ls ms)
    where ms = map (allMatchAsList re) ls
          highlight str m = highlightRangesRSorted str (reverse m)

----------------------------------------------------------------------------
--
-- line parsing and regex matching
--

-- Similar to =~ but RHS is Regex
(==~) :: ByteStr -> Regex -> Bool
(==~) source re = match re source


toLogEntry _ [] = (Nothing, [])
toLogEntry sep (l:ls) = if (l ==~ sep)
                then (Just l, ls)
                else (Nothing, (l:ls)) -- First record without header(separator)


lines2log sep [] = []
lines2log sep (l:ls) = head : tail
    where head = toLogEntry sep $ l:(takeWhile notsep ls)
          tail = lines2log sep (dropWhile notsep ls)
          notsep line = not (line ==~ sep)


log2lines [] = []
log2lines ((Nothing, l):[])  = l
log2lines ((Just h, l):[])   = h : l
log2lines ((Nothing, l):logs) = l ++ (log2lines logs)
log2lines ((Just h, l):logs) = h : l ++ (log2lines logs)

logEntry2lines (hdr,ls) = case hdr of
                               Nothing -> ls
                               Just x  -> (x:ls)


matchAny lines re = or $ map (match re) lines

matchRecord p le = matchAny (logEntry2lines le) p

matchRecordAll ps le = and $ map (matchAny $ logEntry2lines le) ps

matchRecordHighlight p (maybehdr,ls)
    | isNothing maybehdr =
        if isNothing hl_ls
        then Nothing
        else Just (Nothing, fromMaybe ls hl_ls)
    | otherwise =
        if isNothing hl_hdr && isNothing hl_ls
        then Nothing
        else Just (Just (fromMaybe hdr hl_hdr), fromMaybe ls hl_ls)
        where
            hl_hdr = highlightAllMatches p hdr
            hl_ls  = highlightAllMatchesLines p ls
            hdr    = fromJust maybehdr


----------------------------------------------------------------------------
--
-- main logic
--

toRE opts str = makeRegexOpts (ic) execBlank str
    where ic = if (ignoreCase opts) then compCaseless else compBlank

-- all RE strings combined with '|'
-- used for OR search and highlights
composeRE opts str = toRE opts $ DL.intercalate "|" str

hmlgrep_hl re log = catMaybes $ map (matchRecordHighlight re) log

hmlgrep' :: HmlGrepOpts -> Bool -> [String] -> Log -> Log
hmlgrep' _ _ [] log = []
hmlgrep' _ _ _ [] = []
hmlgrep' opts hl patterns log
    | o_invert        = filter (not.matcher) log -- never highlights
    | hl              = if o_and
                        then hmlgrep_hl regexOR $ filter (matcher) log
                        else hmlgrep_hl regexOR log
    | otherwise       = filter (matcher) log
    where
          -- when there's only one pattern, opt_and is meaningless
          o_and    = (opt_and opts) && (length patterns) /= 1
          o_invert = opt_invert opts
          regexs   = map (toRE opts) patterns
          regexOR  = composeRE opts patterns
          matcher  = if o_and
                     then matchRecordAll regexs
                     else matchRecord regexOR


hmlgrep :: HmlGrepOpts -> Bool -> [String] -> ByteStr -> (ByteStr, Bool)
hmlgrep opts hl patterns indata =
    if do_command == []
    then (toString do_command, False)
    else (toString do_command, True)
    where recsep = if opt_timestamp opts
                   then timestamp_rs
                   else fromMaybe default_rs (opt_rs opts)
          logs   = lines2log (toRE opts recsep) $ BS.lines indata
          toString = if opt_count opts
                     then (\x -> pack (((show.length) x) ++ "\n"))
                     else BS.unlines.log2lines
          do_command = hmlgrep' opts hl patterns logs


----------------------------------------------------------------------------
--
-- Run as a Unix command-line filter (pipe)
--
runPipe' cmd outHandle inHandles = do
    streams <- forM inHandles BS.hGetContents
    case (cmd $ BS.concat streams) of
        (result, ret) -> do
            BS.hPutStr outHandle result
            return ret

runPipe :: (ByteStr -> (ByteStr, Bool)) -> Handle -> Handle -> IO Bool
runPipe cmd outHandle inHandle = do
    stream <- BS.hGetContents inHandle
    case cmd stream of
        (result, ret) -> do
            BS.hPutStr outHandle result
            return ret

<<<<<<< HEAD
runPipeMmap cmd outHandle fname = do
    stream <- mmapFileByteString fname Nothing
    case cmd stream of
        (result, ret) -> do
            BS.hPutStr outHandle result
            return ret

=======
warning str = hPutStr stderr ("WARNING: " ++ str ++ "\n")
warnIfTerminal = do
    stdIsTty <- queryTerminal stdInput
    if stdIsTty then warning "Reading from terminal"
                else return ()
>>>>>>> 7326690b

runWithOptions :: HmlGrepOpts -> IO ()
runWithOptions opts = do
    (ps, fs) <- splitArg (opt_args opts)
    istty <- queryTerminal stdOutput
<<<<<<< HEAD
    let runPipeCmd     = runPipe     (hmlgrep opts (useColor opts istty) ps) stdout
    let runPipeCmdMmap = runPipeMmap (hmlgrep opts (useColor opts istty) ps) stdout
=======
    -- If input is stdin of a terminal, probably it's not the user wants.
    let runPipeCmd = runPipe (hmlgrep opts (useColor opts istty) ps) stdout
>>>>>>> 7326690b
    let runPipeCmdPrint fname =
            hPutStr stdout (fname ++ ":") >> openRO fname >>= runPipeCmd
    let runPipeCmdMmapPrint fname =
            hPutStr stdout (fname ++ ":") >> runPipeCmdMmap fname
    ret <- if fs == []
           then warnIfTerminal >> runPipeCmd stdin
           else if opt_count opts && length fs > 1
                then (liftM or) (mapM runPipeCmdMmapPrint fs)
                else (liftM or) (mapM runPipeCmdMmap fs)
    if ret
    then exitSuccess
    else exitFailure
    where
        useColor opts istty =
            if opt_invert opts
            then False
            else
                if istty
                then not $ opt_mono opts
                else opt_highlight opts
        openRO fname
            | fname == "-"  = warnIfTerminal >> return stdin
            | otherwise     = openFile fname ReadMode


----------------------------------------------------------------------------
-- Parse ARG1 ARG2 [--] ARG3 ARG4 to ([ARG1, ARG2], [ARG3, ARG4])
splitArg' :: [String] -> [String] -> IO ([String], [String])
splitArg' ps [] = return (ps, [])
splitArg' ps (a:as)
    | a == "--"  = return (ps, as)
    | a == "-" = return (ps, (a:as))
    | otherwise = do
        isFile <- doesFileExist a
        if isFile
        then return (ps, a:as)
        else (splitArg' (ps++[a]) as)

splitArg = splitArg' []

main :: IO ()
main = execParser opts >>= runWithOptions
  where
    opts = info (helper <*> parser) ( fullDesc
             <> progDesc helpdoc
            )
    parser = HmlGrepOpts
      <$> switch (short 'a'  <>
                  long "and" <>
                  help "Extract records with all of patterns (default: any)")
      <*> (optional $ strOption (
             short 'r' <>
             long "rs" <>
             metavar "RS_REGEX" <>
             help ("Input record separator. default: /" ++ default_rs ++ "/") ) )
      <*> switch (short 't' <> long "timestamp" <>
                  help ("Same as --rs=TIMESTAMP_REGEX, where the regex matches " ++
                       "timestamps often used in log files, e.g., " ++
                       "'2014-12-31 12:34:56' or 'Dec 31 12:34:56'."))
      <*> switch (short 'c' <> long "count" <>
                  help "Print number of matches. (same as grep -c)")
      <*> switch (short 'v' <> long "invert" <>
                  help "Select non-matching records (same as grep -v).")
      <*> switch (short 'i' <> long "ignore-case" <>
                  help "Case insensitive matching. Default is case sensitive")
      <*> switch (long "color" <> long "hl" <>
                  help "Highlight matches. Default is enabled iff stdout is a TTY")
      <*> switch (short 'm' <> long "mono" <>
                  help "Do not Highlight matches.")
      <*> some (argument str (metavar "PATTERN[...] [--] [FILES...]"))


-- vim: set makeprg=ghc<|MERGE_RESOLUTION|>--- conflicted
+++ resolved
@@ -28,12 +28,8 @@
 import System.Console.ANSI
 import System.Directory
 import System.Exit
-<<<<<<< HEAD
-import System.Posix.IO ( stdOutput )
 import System.IO.MMap
-=======
 import System.Posix.IO ( stdInput, stdOutput )
->>>>>>> 7326690b
 import System.Posix.Terminal ( queryTerminal )
 import Text.Regex.PCRE
 import qualified Data.List as DL
@@ -49,9 +45,9 @@
 ---- ByteString.Lazy ----
 import System.IO
 import Text.Regex.PCRE.ByteString.Lazy
-import qualified Data.ByteString.Char8 as BS
+import qualified Data.ByteString.Lazy.Char8 as BS
 type ByteStr = BS.ByteString
-type BSInt = Int
+type BSInt = Int64
 pack = BS.pack
 #endif
 
@@ -267,33 +263,28 @@
             BS.hPutStr outHandle result
             return ret
 
-<<<<<<< HEAD
+
 runPipeMmap cmd outHandle fname = do
-    stream <- mmapFileByteString fname Nothing
+    stream <- mmapFileByteStringLazy fname Nothing
     case cmd stream of
         (result, ret) -> do
             BS.hPutStr outHandle result
             return ret
 
-=======
+
 warning str = hPutStr stderr ("WARNING: " ++ str ++ "\n")
 warnIfTerminal = do
     stdIsTty <- queryTerminal stdInput
     if stdIsTty then warning "Reading from terminal"
                 else return ()
->>>>>>> 7326690b
+
 
 runWithOptions :: HmlGrepOpts -> IO ()
 runWithOptions opts = do
     (ps, fs) <- splitArg (opt_args opts)
     istty <- queryTerminal stdOutput
-<<<<<<< HEAD
     let runPipeCmd     = runPipe     (hmlgrep opts (useColor opts istty) ps) stdout
     let runPipeCmdMmap = runPipeMmap (hmlgrep opts (useColor opts istty) ps) stdout
-=======
-    -- If input is stdin of a terminal, probably it's not the user wants.
-    let runPipeCmd = runPipe (hmlgrep opts (useColor opts istty) ps) stdout
->>>>>>> 7326690b
     let runPipeCmdPrint fname =
             hPutStr stdout (fname ++ ":") >> openRO fname >>= runPipeCmd
     let runPipeCmdMmapPrint fname =
